from opentidalfarm import *
set_log_level(INFO)

# Some domain information extracted from the geo file
basin_x = 640.
basin_y = 320.
site_x = 320.
site_y = 160.
site_x_start = (basin_x - site_x)/2
site_y_start = (basin_y - site_y)/2

# Define a turbine farm
farm = RectangularFarm(site_x_start, site_x_start + site_x,
                       site_y_start, site_y_start + site_y)

# Define a turbine to use
turbine = Turbine(diameter=20.0, minimum_distance=40.0, friction=21.0)

config = SteadyConfiguration("mesh_coarse.xml", inflow_direction = [1, 0])
config.set_site_dimensions(site_x_start, site_x_start + site_x, site_y_start, site_y_start + site_y)
<<<<<<< HEAD
config.params['automatic_scaling'] = False
# Place some turbines 
deploy_turbines(config, nx = 8, ny = 4)
=======

# Place some turbines
farm.add_regular_turbine_layout(turbine, num_x=8, num_y=4)

# New API is not yet complete, so do this in the meantime.
m = farm.serialize(turbine_pos=True, turbine_friction=True)
turbine_friction = m[:len(m)/3]
positions = m[len(m)/3:]
turbine_pos = []
for i in range(len(positions)/2):
    turbine_pos.append((positions[2*i], positions[2*i+1]))

config.params["turbine_pos"] = turbine_pos
config.params["turbine_friction"] = turbine_friction
>>>>>>> 9b3160a7

config.info()

power = PowerFunctional(config)
objective = power

rf = ReducedFunctional(config, functional = objective)

<<<<<<< HEAD
lb, ub = position_constraints(config) 
ineq = get_minimum_distance_constraint_func(config)
maximize(rf, bounds = [lb, ub], constraints = ineq, method = "SLSQP",
        options={'maxiter':200})
=======
lb, ub = farm.site_boundary_constraints()
ineq = farm.minimum_distance_constraints(True,False)
maximize(rf, bounds = [lb, ub], constraints = ineq, method = "SLSQP", options={'maxiter':3})
>>>>>>> 9b3160a7
<|MERGE_RESOLUTION|>--- conflicted
+++ resolved
@@ -18,11 +18,6 @@
 
 config = SteadyConfiguration("mesh_coarse.xml", inflow_direction = [1, 0])
 config.set_site_dimensions(site_x_start, site_x_start + site_x, site_y_start, site_y_start + site_y)
-<<<<<<< HEAD
-config.params['automatic_scaling'] = False
-# Place some turbines 
-deploy_turbines(config, nx = 8, ny = 4)
-=======
 
 # Place some turbines
 farm.add_regular_turbine_layout(turbine, num_x=8, num_y=4)
@@ -37,7 +32,6 @@
 
 config.params["turbine_pos"] = turbine_pos
 config.params["turbine_friction"] = turbine_friction
->>>>>>> 9b3160a7
 
 config.info()
 
@@ -46,13 +40,6 @@
 
 rf = ReducedFunctional(config, functional = objective)
 
-<<<<<<< HEAD
-lb, ub = position_constraints(config) 
-ineq = get_minimum_distance_constraint_func(config)
-maximize(rf, bounds = [lb, ub], constraints = ineq, method = "SLSQP",
-        options={'maxiter':200})
-=======
 lb, ub = farm.site_boundary_constraints()
 ineq = farm.minimum_distance_constraints(True,False)
-maximize(rf, bounds = [lb, ub], constraints = ineq, method = "SLSQP", options={'maxiter':3})
->>>>>>> 9b3160a7
+maximize(rf, bounds = [lb, ub], constraints = ineq, method = "SLSQP", options={'maxiter':3})