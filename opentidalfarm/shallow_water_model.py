import sys
import os.path
from dolfin import *
from dolfin_adjoint import *
from helpers import info, info_green, info_red, info_blue, print0, StateWriter
import ufl

# Some global variables for plotting the thurst plot - just for testing purposes
us = []
thrusts = []
thrusts_est = []

distance_to_upstream = 1. * 20


def uflmin(a, b):
    return conditional(lt(a, b), a, b)


def uflmax(a, b):
    return conditional(gt(a, b), a, b)


def norm_approx(u, alpha=1e-4):
    # A smooth approximation to ||u||
    return sqrt(inner(u, u) + alpha ** 2)


def smooth_uflmin(a, b, alpha=1e-8):
    return a - (norm_approx(a - b, alpha=alpha) + a - b) / 2


def upstream_u_implicit_equation(config, tf, u, up_u, o, up_u_adv, o_adv):
        ''' Returns the implicit equations that compute the turbine upstream velocities '''

        def advect(u, up_u_adv, o_adv):

            theta = 1.0
            uh = Constant(1 - theta) * norm_approx(u) + Constant(theta) * up_u_adv
            F = (inner(up_u_adv - norm_approx(u), o_adv) + Constant(distance_to_upstream) / norm_approx(uh) * inner(dot(grad(uh), u), o_adv)) * dx
            #F = (inner(up_u_adv-norm_approx(u), o_adv) + Constant(distance_to_upstream)*inner(dot(grad(uh), Constant((1, 0))), o_adv))*dx

            return F

        def smooth(up_u_adv, up_u, o):
            # Calculate averaged velocities

            # Define the indicator function of the turbine support
            chi = ufl.conditional(ufl.gt(tf, 0), 1, 0)

            c_diff = Constant(1e6)
            F1 = chi * (inner(up_u - up_u_adv, o) + c_diff * inner(grad(up_u), grad(o))) * dx
            invchi = 1 - chi
            F2 = inner(invchi * up_u, o) * dx
            F = F1 + F2

            return F

        up_u_eqs = advect(u, up_u_adv, o_adv) + smooth(up_u_adv, up_u, o)
        return up_u_eqs


def upstream_u_equation(config, tf, u, up_u, o):
        ''' Returns the equation that computes the turbine upstream velocities '''

        # The equations underpredict the upstream velocity which is corrected with this factor
        correction_factor = Constant(1.34)

        def smooth(u, up_u, o):
            # Calculate averaged velocities

            # Define the indicator function of the turbine support
            chi = ufl.conditional(ufl.gt(tf, 0), 1, 0)

            # Solve the Helmholtz equation in each turbine area to obtain averaged velocity values
            c_diff = Constant(1e6)
            F1 = chi * (inner(up_u - norm_approx(u), o) + Constant(distance_to_upstream) / norm_approx(u) * (inner(dot(grad(norm_approx(u)), u), o) + c_diff * inner(grad(up_u), grad(o)))) * dx
            invchi = 1 - chi
            F2 = inner(invchi * up_u, o) * dx
            F = F1 + F2

            return F

        up_u_eq = smooth(u, 1. / correction_factor * up_u, o)
        return up_u_eq


def sw_solve(config, state, turbine_field=None, functional=None, annotate=True, u_source=None):
    '''Solve the shallow water equations with the parameters specified in params.
       Options for linear_solver and preconditioner are:
        linear_solver: lu, cholesky, cg, gmres, bicgstab, minres, tfqmr, richardson
        preconditioner: none, ilu, icc, jacobi, bjacobi, sor, amg, additive_schwarz, hypre_amg, hypre_euclid, hypre_parasails, ml_amg
    '''

    ############################### Setting up the equations ###########################

    # Define variables for all used parameters
    ds = config.domain.ds
    params = config.params

    # To begin with, check if the provided parameters are valid
    params.check()

    theta = params["theta"]
    dt = params["dt"]
    g = params["g"]
    depth = params["depth"]
    # Reset the time
    params["current_time"] = params["start_time"]
    t = params["current_time"]
    quadratic_friction = params["quadratic_friction"]
    include_advection = params["include_advection"]
    include_diffusion = params["include_diffusion"]
    include_time_term = params["include_time_term"]
    diffusion_coef = params["diffusion_coef"]
    newton_solver = params["newton_solver"]
    picard_relative_tolerance = params["picard_relative_tolerance"]
    picard_iterations = params["picard_iterations"]
    linear_solver = params["linear_solver"]
    preconditioner = params["preconditioner"]
    bctype = params["bctype"]
    strong_bc = params["strong_bc"]
    free_slip_on_sides = params["free_slip_on_sides"]
    steady_state = params["steady_state"]
    functional_final_time_only = params["functional_final_time_only"]
    functional_quadrature_degree = params["functional_quadrature_degree"]
    is_nonlinear = (include_advection or quadratic_friction)
    turbine_thrust_parametrisation = params["turbine_thrust_parametrisation"]
    implicit_turbine_thrust_parametrisation = params["implicit_turbine_thrust_parametrisation"]

    if not 0 <= functional_quadrature_degree <= 1:
        raise ValueError("functional_quadrature_degree must be 0 or 1.")

    if implicit_turbine_thrust_parametrisation:
        function_space = config.function_space_2enriched
    elif turbine_thrust_parametrisation:
        function_space = config.function_space_enriched
    else:
        function_space = config.function_space

    # Take care of the steady state case
    if steady_state:
        dt = 1.
        params["finish_time"] = params["start_time"] + dt / 2
        theta = 1.

    # Define test functions
    if implicit_turbine_thrust_parametrisation:
        v, q, o, o_adv = TestFunctions(function_space)
    elif turbine_thrust_parametrisation:
        v, q, o = TestFunctions(function_space)
    else:
        v, q = TestFunctions(function_space)

    # Define functions
    state_new = Function(function_space, name="New_state")  # solution of the next timestep
    state_nl = Function(function_space, name="Best_guess_state")  # the last computed state of the next timestep, used for the picard iteration

    if not newton_solver and (turbine_thrust_parametrisation or implicit_turbine_thrust_parametrisation):
        raise NotImplementedError("Thrust turbine representation does currently only work with the newton solver.")

    # Split mixed functions
    if is_nonlinear and newton_solver:
        if implicit_turbine_thrust_parametrisation:
            u, h, up_u, up_u_adv = split(state_new)
        elif turbine_thrust_parametrisation:
            u, h, up_u = split(state_new)
        else:
            u, h = split(state_new)
    else:
        u, h = TrialFunctions(function_space)

    if implicit_turbine_thrust_parametrisation:
        u0, h0, up_u0, up_u_adv0 = split(state)
    elif turbine_thrust_parametrisation:
        u0, h0, up_u0 = split(state)
    else:
        u0, h0 = split(state)
        u_nl, h_nl = split(state_nl)

    # Create initial conditions and interpolate
    state_new.assign(state, annotate=annotate)

    # u_(n+theta) and h_(n+theta)
    u_mid = (1.0 - theta) * u0 + theta * u
    h_mid = (1.0 - theta) * h0 + theta * h

    # If a picard iteration is used we need an intermediate state
    if is_nonlinear and not newton_solver:
        u_nl, h_nl = split(state_nl)
        state_nl.assign(state, annotate=annotate)
        u_mid_nl = (1.0 - theta) * u0 + theta * u_nl

    # The normal direction
    n = FacetNormal(function_space.mesh())

    # Mass matrix

    M = inner(v, u) * dx
    M += inner(q, h) * dx
    M0 = inner(v, u0) * dx
    M0 += inner(q, h0) * dx

    # Divergence term.
    Ct_mid = -depth * inner(u_mid, grad(q)) * dx
    #+inner(avg(u_mid),jump(q,n))*dS # This term is only needed for dg element pairs

    if bctype == 'dirichlet':
        if steady_state:
            raise ValueError("Can not use a time dependent boundary condition for a steady state simulation")
        # The dirichlet boundary condition on the left hand side
        expr = config.params["weak_dirichlet_bc_expr"]
        bc_contr = - depth * dot(expr, n) * q * ds(1)

        # The dirichlet boundary condition on the right hand side
        bc_contr -= depth * dot(expr, n) * q * ds(2)

        # We enforce a no-normal flow on the sides by removing the surface integral.
        # bc_contr -= dot(u_mid, n) * q * ds(3)

    elif bctype == 'flather':
        if steady_state:
            raise ValueError("Can not use a time dependent boundary condition for a steady state simulation")
        # The Flather boundary condition on the left hand side
        expr = config.params["flather_bc_expr"]
        bc_contr = - depth * dot(expr, n) * q * ds(1)
        Ct_mid += sqrt(g * depth) * inner(h_mid, q) * ds(1)

        # The contributions of the Flather boundary condition on the right hand side
        Ct_mid += sqrt(g * depth) * inner(h_mid, q) * ds(2)

    elif bctype == 'strong_dirichlet':
        # Do not replace anything in the surface integrals as the strong Dirichlet Boundary condition will do that
        bc_contr = -depth * dot(u_mid, n) * q * ds(1)
        bc_contr -= depth * dot(u_mid, n) * q * ds(2)
        if not free_slip_on_sides:
            bc_contr -= depth * dot(u_mid, n) * q * ds(3)

    else:
        info_red("Unknown boundary condition type: %s" % bctype)
        sys.exit(1)

    # Pressure gradient operator
    C_mid = g * inner(v, grad(h_mid)) * dx
    #+inner(avg(v),jump(h_mid,n))*dS # This term is only needed for dg element pairs

    # Bottom friction
    friction = params["friction"]

    if turbine_field:
        if type(turbine_field) == list:
            tf = Function(turbine_field[0], name="turbine_friction", annotate=annotate)
        else:
            tf = Function(turbine_field, name="turbine_friction", annotate=annotate)

        if turbine_thrust_parametrisation or implicit_turbine_thrust_parametrisation:
            print "Adding thrust force"
            # Compute the upstream velocities

            if implicit_turbine_thrust_parametrisation:
                up_u_eq = upstream_u_implicit_equation(config, tf, u, up_u, o, up_u_adv, o_adv)
            elif turbine_thrust_parametrisation:
                up_u_eq = upstream_u_equation(config, tf, u, up_u, o)

            def thrust_force(up_u, min=smooth_uflmin):
                ''' Returns the thrust force for a given upstream velcocity '''
                # Now apply a pointwise transformation based on the interpolation of a loopup table
                c_T_coeffs = [0.08344535, -1.42428216, 9.13153605, -26.19370168, 28.8752054]
                c_T_coeffs.reverse()
                c_T = min(0.88, sum([c_T_coeffs[i] * up_u ** i for i in range(len(c_T_coeffs))]))

                # The amount of forcing we want to apply
                turbine_radius = 15.
                A_c = pi * Constant(turbine_radius ** 2)  # Turbine cross section
                f = 0.5 * c_T * up_u ** 2 * A_c
                return f

            # Apply the force in the opposite direction of the flow
            f_dir = -thrust_force(up_u) * u / norm_approx(u, alpha=1e-6)
            # Distribute this force over the turbine area
            thrust = inner(f_dir * tf / (Constant(config.turbine_cache.turbine_integral()) * config.params["depth"]), v) * dx

    # Friction term
    # With Newton we can simply use a non-linear form
    if quadratic_friction and newton_solver:
        R_mid = friction / depth * dot(u_mid, u_mid) ** 0.5 * inner(u_mid, v) * dx

        if turbine_field and not (turbine_thrust_parametrisation or implicit_turbine_thrust_parametrisation):
            R_mid += tf / depth * dot(u_mid, u_mid) ** 0.5 * inner(u_mid, v) * config.site_dx(1)

    # With a picard iteration we need to linearise using the best guess
    elif quadratic_friction and not newton_solver:
        R_mid = friction / depth * dot(u_mid_nl, u_mid_nl) ** 0.5 * inner(u_mid, v) * dx

        if turbine_field and not (turbine_thrust_parametrisation or implicit_turbine_thrust_parametrisation):
            R_mid += tf / depth * dot(u_mid_nl, u_mid_nl) ** 0.5 * inner(u_mid, v) * config.site_dx(1)

    # Use a linear drag
    else:
        R_mid = friction / depth * inner(u_mid, v) * dx

        if turbine_field and not (turbine_thrust_parametrisation or implicit_turbine_thrust_parametrisation):
            R_mid += tf / depth * inner(u_mid, v) * config.site_dx(1)

    # Advection term
    # With a newton solver we can simply use a quadratic form
    if include_advection and newton_solver:
        Ad_mid = inner(dot(grad(u_mid), u_mid), v) * dx
    # With a picard iteration we need to linearise using the best guess
    if include_advection and not newton_solver:
        Ad_mid = inner(dot(grad(u_mid), u_mid_nl), v) * dx

    if include_diffusion:
        # Check that we are not using a DG velocity function space, as the facet integrals are not implemented.
        if "Discontinuous" in str(function_space.split()[0]):
            raise NotImplementedError("The diffusion term for discontinuous elements is not implemented yet.")
        D_mid = diffusion_coef * inner(grad(u_mid), grad(v)) * dx

    # Create the final form
    G_mid = C_mid + Ct_mid + R_mid
    # Add the advection term
    if include_advection:
        G_mid += Ad_mid
    # Add the diffusion term
    if include_diffusion:
        G_mid += D_mid
    # Add the source term
    if u_source:
        G_mid -= inner(u_source, v) * dx
    F = dt * G_mid - dt * bc_contr
    # Add the time term
    if include_time_term and not steady_state:
        F += M - M0

    if turbine_thrust_parametrisation or implicit_turbine_thrust_parametrisation:
        F += up_u_eq
        if turbine_field:
            F -= thrust

    # Preassemble the lhs if possible
    use_lu_solver = (linear_solver == "lu")
    if not is_nonlinear:
        lhs_preass = assemble(dolfin.lhs(F))
        # Precompute the LU factorisation
        if use_lu_solver:
            info("Computing the LU factorisation for later use ...")
            if bctype == 'strong_dirichlet':
                raise NotImplementedError("Strong boundary condition and reusing LU factorisation is currently not implemented")
            lu_solver = LUSolver(lhs_preass)
            lu_solver.parameters["reuse_factorization"] = True

    solver_parameters = {"linear_solver": linear_solver, "preconditioner": preconditioner}

    # Do some parameter checking:
    if "dynamic_turbine_friction" in params["controls"]:
        if len(config.params["turbine_friction"]) != (params["finish_time"] - t) / dt + 1:
            print "You control the turbine friction dynamically, but your turbine friction parameter is not an array of length 'number of timesteps' (here: %i)." % ((params["finish_time"] - t) / dt + 1)
            import sys
            sys.exit(1)

    ############################### Perform the simulation ###########################

    if params["dump_period"] > 0:
        try:
            statewriter_cb = config.statewriter_callback
        except AttributeError:
            statewriter_cb = None 

        writer = StateWriter(config, optimisation_iteration=config.optimisation_iteration, callback=statewriter_cb)
<<<<<<< HEAD
        print0("Writing state to disk...")
        writer.write(state)
=======
        if not steady_state:
            print0("Writing state to disk...")
            writer.write(state)
>>>>>>> fcec6be2

    step = 0

    if functional is not None:
        if steady_state or functional_final_time_only:
            j = 0.
            if params["print_individual_turbine_power"]:
                j_individual = [0] * len(params["turbine_pos"])
                force_individual = [0] * len(params["turbine_pos"])

        else:
            if functional_quadrature_degree == 0:
                quad = 0.0
            else:
                quad = 0.5
            j = dt * quad * assemble(functional.Jt(state, tf))
            if params["print_individual_turbine_power"]:
                j_individual = []
                force_individual = []
                for i in range(len(params["turbine_pos"])):
                    j_individual.append(dt * quad * assemble(functional.Jt_individual(state, i)))
                    force_individual.append(dt * quad * assemble(functional.force_individual(state, i)))

    print0("Starting time loop...")
    adjointer.time.start(t)
    timestep = 0
    while (t < params["finish_time"]):
        timestep += 1
        t += dt
        params["current_time"] = t

        # Update bc's
        if bctype == "strong_dirichlet":
            strong_bc.update_time(t)
        else:
            expr.t = t - (1.0 - theta) * dt
        # Update source term
        if u_source:
            u_source.t = t - (1.0 - theta) * dt
        step += 1

        # Solve non-linear system with a Newton sovler
        if is_nonlinear and newton_solver:
            # Use a Newton solver to solve the nonlinear problem.
            #solver_parameters["linear_solver"] = "gmres"
            #solver_parameters["linear_solver"] = "superlu_dist"
            #solver_parameters["preconditioner"] = "ilu" # does not work in parallel
            #solver_parameters["preconditioner"] = "amg"
            #solver_parameters["linear_solver"] = "mumps"
            #solver_parameters["linear_solver"] = "umfpack"
            solver_parameters["newton_solver"] = {}
            solver_parameters["newton_solver"]["error_on_nonconvergence"] = True
            solver_parameters["newton_solver"]["maximum_iterations"] = 20
            solver_parameters["newton_solver"]["convergence_criterion"] = "incremental"
            solver_parameters["newton_solver"]["relative_tolerance"] = 1e-16

            if not include_time_term:
                info_red("Resetting the initial guess to the initial condition. Reason: You are running a multi steady state problem.")
                # Reset the initial guess after each timestep
                ic = config.params['initial_condition']
                state_new.assign(ic, annotate=False)

            info_blue("Solving shallow water equations at time %s (Newton iteration) ..." % params["current_time"])
            if bctype == 'strong_dirichlet':
                solve(F == 0, state_new, bcs=strong_bc.bcs, solver_parameters=solver_parameters, annotate=annotate)
            else:
                solve(F == 0, state_new, solver_parameters=solver_parameters, annotate=annotate)

            if turbine_thrust_parametrisation or implicit_turbine_thrust_parametrisation:
                print "Inflow velocity: ", u[0]((10, 160))
                print "Estimated upstream velocity: ", up_u((640. / 3, 160))
                print "Expected thrust force: ", thrust_force(u[0]((10, 160)), min=min)((0))
                print "Total amount of thurst force applied: ", assemble(inner(Constant(1), thrust_force(up_u) * tf / config.turbine_cache.turbine_integral()) * dx)

                us.append(u[0]((10, 160)))
                thrusts.append(thrust_force(u[0]((10, 160)))((0)))
                thrusts_est.append(assemble(inner(Constant(1), thrust_force(up_u) * tf / config.turbine_cache.turbine_integral()) * dx))

                import matplotlib.pyplot as plt
                plt.clf()
                plt.plot(us, thrusts, label="Analytical")
                plt.plot(us, thrusts_est, label="Approximated")
                plt.legend(loc=2)
                plt.savefig("thrust_plot.pdf", format='pdf')

        # Solve non-linear system with a Picard iteration
        elif is_nonlinear:
            # Solve the problem using a picard iteration
            iter_counter = 0
            while True:
                info_blue("Solving shallow water equations at time %s (Picard iteration %d) ..." % (params["current_time"], iter_counter))
                if bctype == 'strong_dirichlet':
                    solve(dolfin.lhs(F) == dolfin.rhs(F), state_new, bcs=strong_bc.bcs, solver_parameters=solver_parameters)
                else:
                    solve(dolfin.lhs(F) == dolfin.rhs(F), state_new, solver_parameters=solver_parameters, annotate=annotate)
                iter_counter += 1
                if iter_counter > 0:
                    relative_diff = abs(assemble(inner(state_new - state_nl, state_new - state_nl) * dx)) / assemble(inner(state_new, state_new) * dx)
                    info_blue("Picard iteration " + str(iter_counter) + " relative difference: " + str(relative_diff))

                    if relative_diff < picard_relative_tolerance:
                        info("Picard iteration converged after " + str(iter_counter) + " iterations.")
                        break
                    elif iter_counter >= picard_iterations:
                        info_red("Picard iteration reached maximum number of iterations (" + str(picard_iterations) + ") with a relative difference of " + str(relative_diff) + ".")
                        break

            state_nl.assign(state_new)

        # Solve linear system with preassembled matrices
        else:
            # dolfin can't assemble empty forms which can sometimes happen here.
            # A simple workaround is to add a dummy term:
            dummy_term = Constant(0) * q * dx
            rhs_preass = assemble(dolfin.rhs(F + dummy_term))
            # Apply dirichlet boundary conditions
            info_blue("Solving shallow water equations at time %s (preassembled matrices) ..." % (params["current_time"]))
            if bctype == 'strong_dirichlet':
                [bc.apply(lhs_preass, rhs_preass) for bc in strong_bc.bcs]
            if use_lu_solver:
                info("Using a LU solver to solve the linear system.")
                lu_solver.solve(state.vector(), rhs_preass, annotate=annotate)
            else:
                solve(lhs_preass, state_new.vector(), rhs_preass, solver_parameters["linear_solver"], solver_parameters["preconditioner"], annotate=annotate)

        # After the timestep solve, update state
        state.assign(state_new)

        # Set the control function for the upcoming timestep.
        if turbine_field:
            if type(turbine_field) == list:
                tf.assign(turbine_field[timestep])
            else:
                tf.assign(turbine_field)

        if params["dump_period"] > 0 and step % params["dump_period"] == 0:
            print0("Writing state to disk...")
            writer.write(state)

        if functional is not None:
            if not (functional_final_time_only and t < params["finish_time"]):
                if steady_state or functional_final_time_only or functional_quadrature_degree == 0:
                    quad = 1.0
                elif t >= params["finish_time"]:
                    quad = 0.5 * dt
                else:
                    quad = 1.0 * dt

                j += quad * assemble(functional.Jt(state, tf))
                if params["print_individual_turbine_power"]:
                    info_green("Computing individual turbine power extraction contribution...")
                    individual_contribution_list = ['x_pos', 'y_pos', 'turbine_power', 'total_force_on_turbine', 'turbine_friction']
                    fr_individual = range(len(params["turbine_pos"]))
                    for i in range(len(params["turbine_pos"])):
                        j_individual[i] += dt * quad * assemble(functional.Jt_individual(state, i))
                        force_individual[i] += dt * quad * assemble(functional.force_individual(state, i))

                        if len(params["turbine_friction"]) > 0:
                            fr_individual[i] = params["turbine_friction"][i]
                        else:
                            fr_individual = [params["turbine_friction"]] * len(params["turbine_pos"])

                        individual_contribution_list.append((params["turbine_pos"][i])[0])
                        individual_contribution_list.append((params["turbine_pos"][i])[1])
                        individual_contribution_list.append(j_individual[i])
                        individual_contribution_list.append(force_individual[i])
                        individual_contribution_list.append(fr_individual[i])

                        print0("Contribution of turbine number %d at co-ordinates:" % (i + 1), params["turbine_pos"][i], ' is: ', j_individual[i] * 0.001, 'kW', 'with friction of', fr_individual[i])

        # Increase the adjoint timestep
        adj_inc_timestep(time=t, finished=(not t < params["finish_time"]))
        print0("New timestep t = %f" % t)
    print0("Ending time loop.")

    # Write the turbine positions, power extraction and friction to a .csv file named turbine_info.csv
    if params['print_individual_turbine_power']:
        f = config.params['base_path'] + os.path.sep + "iter_" + str(config.optimisation_iteration) + '/'
        # Save the very first result in a different file
        if config.optimisation_iteration == 0 and not os.path.isfile(f):
            f += 'initial_turbine_info.csv'
        else:
            f += 'turbine_info.csv'

        output_turbines = open(f, 'w')
        for i in range(0, len(individual_contribution_list), 5):
            print >> output_turbines, '%s, %s, %s, %s, %s' % (individual_contribution_list[i], individual_contribution_list[i + 1], individual_contribution_list[i + 2], individual_contribution_list[i + 3], individual_contribution_list[i + 4])
        print 'Total of individual turbines is', sum(j_individual)

    if functional is not None:
        return j<|MERGE_RESOLUTION|>--- conflicted
+++ resolved
@@ -367,14 +367,9 @@
             statewriter_cb = None 
 
         writer = StateWriter(config, optimisation_iteration=config.optimisation_iteration, callback=statewriter_cb)
-<<<<<<< HEAD
-        print0("Writing state to disk...")
-        writer.write(state)
-=======
         if not steady_state:
             print0("Writing state to disk...")
             writer.write(state)
->>>>>>> fcec6be2
 
     step = 0
 
