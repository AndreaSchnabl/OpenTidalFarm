--- conflicted
+++ resolved
@@ -10,11 +10,7 @@
             self.eta0 = config.params["eta0"]
 
         def eval(self, values, X):
-<<<<<<< HEAD
-            values[0] = - self.eta0 * sqrt(self.g * self.depth) 
-=======
-            values[0] = self.eta0 * sqrt(self.g / self.depth) 
->>>>>>> e29a54c0
+            values[0] = - self.eta0 * sqrt(self.g / self.depth) 
             values[1] = 0.
         def value_shape(self):
             return (2,)
